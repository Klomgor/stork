<<<<<<< HEAD
* 142 [func] marcin

    Updated Stork demo to expose new features: leases search,
    Kea database backends and files locations.
    (Gitlab #542)

* 141 [func] godfryd

    Updated Stork demo to expose new features: leases search,
    Kea database backends and files locations.
    (Gitlab #542)
=======
* 141 [bug] ymartin-ovh

    Fixed honoring the listen-only flags in Stork Agent.
    (Gitlab #536)
>>>>>>> e7895b4a

Stork 0.17.0 released on 2021-05-07.

* 140 [func] godfryd

    Added displaying number of unauthorized machines on machines
    page in select button.
    (Gitlab #492)

* 139 [func] marcin

    New information presented in the Kea tab includes
    locations of a lease file, forensic logging file and the
    information about database backends used by the particular
    Kea instance.
    (Gitlab #299)

* 138 [func] marcin

    Implemented declined leases search.
    (Gitlab #510)

* 137 [func] godfryd

    Added system tests for new agent registration.
    (Gitlab #507)

Stork 0.16.0 released on 2021-04-07.

* 136 [func] marcin

    Implemented Leases Search.
    (Gitlab #509)

* 135 [func] godfryd

    Added Grafana dashboard for DHCPv6. Enabled generating
    DHCPv6 traffic in Stork Simulator. Adjusted Stork demo
    to handle DHCPv6 traffic.
    (Gitlab #176)

* 134 [bug] godfryd

    Fixed getting host address for listening in agent.
    (Gitlab #504)

Stork 0.15.0 released on 2021-03-03.

* 133 [doc] andrei

    Spell checks
    (Gitlab #497)

* 132 [doc] sgoldlust

    Updates to the Stork ARM.
    (Gitlab #476)

* 131 [ui] tomek

    Added tooltips for the Grafana links on the dashboard and
    subnets view.
    (Gitlab #470)

* 130 [func] marcin

    Added a dialog box in the UI to rename apps.
    (Gitlab #477)

* 129 [doc] godfryd, marcin

    Documented secure communication channel between the Stork Server
    and the agents in the ARM. The new agent installation and
    registration methods were described.
    (Gitlab #486)

* 128 [func] godfryd, marcin

    Updated Stork demo setup to use new machines registration methods.
    Machines automatically request registration using the agent token
    method. Their registration can be approved in the machines view.
    (Gitlab #485)

* 127 [func] godfryd, tomek, marcin

    Secured agent-server channel part 3. Implemented agent deployment
    using script downloaded from the server. The script installs
    deb/rpm packages with stork agent. Then the script registers
    current machine in the server performing key and certs
    exchange. Enabled TLS to gRPC traffic between agent and server
    using certs that are set up during agent registration. Added
    instruction on machines page how to install an agent. Added UI for
    presenting and regenerating server token.
    (Gitlab #483)

* 126 [func] godfryd

    This is the second part of secured agent-server channel
    implementation. Added code for registering a machine in the server
    and performing key and certs exchange but it is not used fully
    yet. Added server-token and agent-token based agent
    authorizations. Added REST API for presenting and regenerating
    server token, but it is not used in UI yet. Updated content of
    reference agent.env agent config file.
    (Gitlab #481)

* 125 [func] marcin

    Assign friendly names to the apps monitored in Stork. The apps'
    names are auto-generated using the following scheme:
    [app-type]@[machine-address]%[app-unique-id], e.g.,
    kea@machine1.example.org%123. The [app-unique-id] is not appended
    to the name of the first first app of the given type on the
    particular machine. Thus, the name can be kea@machine1.example.org.
    The auto-generated apps' names are presented in the Web UI instead
    of the previously used app ID. The names are not yet editable by a
    user.
    (Gitlab #458)

* 124 [func] godfryd

    The first part of secured agent-server channel implementation.
    Added generating root CA and server keys and certs,
    and server token generation during server startup.
    (Gitlab #479)

* 123 [bug] marcin

    Corrected an issue with refreshing the events list on the page
    displaying the machine information. Previously, when switched
    to a different tab, the events list could remain stale.
    (Gitlab #463)

* 122 [func] godfryd

    Migrated command line processing in agent from jessevdk/go-flags
    to urfave/cli/v2. Thanks to this it is possible to define commands
    in command line. Previously only switches were possible in command
    line. This is a preparation for new agent command: register.
    (Gitlab #468)

Stork 0.14.0 released on 2020-12-09.

* 121 [func] marcin

    Events received over SSE and presented on various Stork pages are
    now filtered and only the events appropriate for the current view
    are shown. Prior to this change all events were always shown.
    (Gitlab #429)

* 120 [func] marcin

    When Stork server pulls updated Kea configurations it detects those
    configurations that did not change since last update using a fast
    hashing algorithm. In case when there was no configuration change
    for a daemon, Stork skips processing subnets and/or hosts within
    this configuration. This improves efficiency of the configuration
    pull and update. In addition, when configuration change is detected,
    an event is displayed informing about such change in the web UI.
    (Gitlab #460)

* 119 [doc] tomek

    Prometheus and Grafana integration is now documented. Also, updated
    requirements section pointing out that stat_cmds hook is needed for
    Stork to show Kea statistics correctly.
    (Gitlab #433, #451)

* 118 [bug] marcin

    Prevent an issue whereby Stork server would attempt to fetch updated
    machine state while the request to add this machine is still being
    processed. This used to cause data conflict errors in the logs and
    network congestion.
    (Gitlab #446)

* 117 [build] marcin

    Upgraded Go from 1.13.5 to 1.15.5 and golangcilint from 1.21.0 to
    1.33.0.
    (Gitlab #457)

* 116 [perf] marcin

    Improved performance of connecting large Kea installation with many
    subnets to Stork. Adding subnets to the database is now much more
    efficient as it avoids extensive subnet lookups. Instead it uses
    indexing techniques.
    (Gitlab #421)

Stork 0.13.0 released on 2020-11-06.

* 115 [func] marcin

    Improved presentation of the HA server scopes. Added a help
    tip describing expected HA scopes in various cases.
    (Gitlab #387)

* 114 [bug] godfryd

    The links on the dashboard to subnets and shared networks have been
    adjusted so they take into account DHCP version. This way subnets and
    shared network pages automatically set filtering by protocol version
    based on parameters provided in URL.
    (Gitlab #389)

* 113 [bug] godfryd

    Fixed handling renamed statistics from Kea. In Kea 1.8 some
    of the statistics have been renamed, e.g. total-addreses
    to total-addresses. Now Stork supports both of the cases.
    (Gitlab #413)

* 112 [bug] godfryd

    Fixed handling situation when IP address of Kea Control Agent has
    changed. Till now Stork was not able to detect this and was still
    communicating to the old address. Now it checks if address has
    changed and updates it in the database.
    (Gitlab #409)

* 111 [bug] marcin

    Corrected presentation of the HA state in the dashboard and
    the HA status panel in cases when HA is enabled for a server
    but the HA state information was not fetched yet. In such
    cases a spinner icon and the 'fetching...' text is now
    presented.
    (Gitlab #277)

* 110 [bug] marcin

    The rake build_agent task now supports building the agent
    using wget versions older than 1.19. Prior to this change,
    the agent build was failing on Debian 9.
    (Gitlab #423)

* 109 [doc] tomek

    Updated Prerequisites section. We now have a single list of
    supported systems.
    (Gitlab #431)

* 108 [test] tomek, marcin

    Corrected and extended existing boilerplate WebUI unit tests.
    (Gitlab #164)

* 107 [bug] godfryd

    Fixed problem of adding Kea with 4500 subnets. Now messages
    with Kea configuration sent from Stork Agent to Stork Server
    are compressed so it is possible to sent huge configurations.
    Added new Kea instance to Stork demo with 7000 subnets.
    (Gitlab #398)

* 106 [doc] godfryd

    Added documentation for Stork system tests. The documentation
    describes how to setup environment for running test tests,
    how to run them and how to develop them.
    (Gitlab #427)

Stork 0.12.0 released on 2020-10-14.

* 105 [func] godfryd

    Added a new page with events table that allows filtering and
    paging events. Improved event tables on dashboard, machines and
    applications pages. Enabling and disabling monitoring now
    generates events.
    (Gitlab #380)

* 104 [bug] matthijs

    Stork was unable to parse inet_spec if there were multiple addresses
    in the 'allow' clause.  Also fix the same bug for 'keys'.
    (Gitlab #411)

* 103 [func] godfryd

    Introduced breadcrumb that shows current location in Stork
    web application.
    (Gitlab #337)

* 102 [func] tomek

    The stork-db-migrate tool can now migrate up and down to specific
    schema versions. The SQL tracing now works and can be used to
    export SQL schema to external file.
    (Gitlab #366)

Stork 0.11.0 released on 2020-09-04.

* 101 [func] godfryd

    Merged Stork DHCP Traffic Simulator and Stork DNS Traffic
    Simulator into one web application called Stork Environment
    Simulator. Added there capabilities for adding all present
    machines in demo setup and ability to stop and start Stork Agents,
    Kea and BIND 9 daemons. This allows simulation of communication
    issues between applications, Stork Agents and Stork Server.
    (Gitlab #380)

* 101 [func] marcin

    Restrict log viewer's access to the remote files. The log viewer
    can only access log files belonging to the monitored application.
    (Gitlab #348)

* 100 [func] godfryd

    Improved user experience of updating machine address/port.
    Improved visual aspects. Added refreshing state from the machine
    after changing the address.
    (Gitlab #283)

* 99 [func] godfryd

    The DHCP dashboard now is presenting only monitored daemons.
    The daemons that have monitoring switched off are not visible
    in the dashboard.
    (Gitlab #365)

* 98 [bug] marcin

    Corrected an issue causing false errors about broken communication
    with the monitored Kea application after the application was
    brought back online.
    (Gitlab #384)

* 97 [bug] godfryd

    Improved layout of various tables that they are displayed correctly
    on smaller screens. Fixed address of the machine that is displayed
    in the tables (previous it was always showing 127.0.0.1).
    (Gitlab #295)

* 96 [doc] matthijs

    Add documentation on monitoring the BIND 9 application.
    (Gitlab #382)

* 95 [func] godfryd

    Fixed presenting an application status on a machine tab
    with BIND 9 application. Previously it was always red/inactive.
    Now it is presented the same way as it is for Kea app: status
    per each daemon of an app.
    (Gitlab #379)

* 94 [bug] marcin

    Fixed an issue whereby the user was unable to login to Stork
    when database password contained upper case letters. In addition,
    passwords with spaces and quotes are now also supported.
    (Gitlab #361)

* 93 [func] marcin

    Login credentials are passed in the message body rather than as
    query parameters. In addition, the user information is obfuscated
    when db tracing is enabled.
    (Gitlab #375)

Stork 0.10.0 released on 2020-08-13.

* 92 [func] godfryd

    Improved presenting application status on machines page. Now,
    instead of summary app status, there are presented statuses for
    each daemon of given application.
    (Gitlab #297, #282)

* 91 [doc] tomek

    Update man pages and installation instructions.
    (Gitlab #202, #266, #307)

* 90 [ui] tomek

    Clarified machines page, added tooltips. Updated color scheme
    to improve readability of wide tables.
    (Gitlab #112, #293)

* 90 [bug] marcin

    Fixed an issue with refreshing log displayed within the log viewer.
    The issue was triggered by the periodic updates of the information
    about monitored apps. As a result of the  updates the log file
    identifiers were changing which resulted in an error message
    informing that the viewed file no longer exists.
    (Gitlab #364)

* 89 [func] godfryd

    Changed md5 to blowfish as algorithm in hash function used to store
    password in PostgreSQL database.
    (Gitlab #356)

* 88 [bug] godfryd

    Fixed upgrading RPM agent and server packages. There was a problem
    of re-adding stork-agent and stork-server users that already exist
    in case of upgrade.
    (Gitlab #334)

* 87 [doc] marcin

    Described Kea log viewer in the ARM.
    (Gitlab #349)

* 86 [func] tmark

    Added tool tip to RPS columns on DHCP dashboard.
    (Gitlab #363)

* 85 [bug] marcin

    Fixed regression in the log viewer functionality which removed links
    to the log files on the Kea app pages. In addition, improved
    error message presentation on the log viewer pages.
    (Gitlab #359)

* 84 [func] godfryd

    Added stop/start monitoring button to better control which services
    are monitored. Communication failures now generate events that are
    recorded in the events system. Machine view now shows events.
    (Gitlab #324, #339)

* 83 [func] tmark

    Added RPS (Response Per Second) statistics to DHCP Dashboard
    (Gitlab #252)

* 82 [func] marcin

    Viewing the tail of the remote log files is enabled in the UI.
    (Gitlab #344)

* 81 [func] matthijs

    Add more query details to BIND 9 exporter and Grafana dashboard:
    queries by duration, which transport protocol is used, packet sizes.
    (Gitlab #63)

* 80 [func] marcin

    List of loggers used by Kea server is fetched and displayed in the
    Kea application tab.
    (Gitlab #342)

* 79 [ui] vicky, tomek, marcin

    Added explicit link to DHCP dashboard.
    (Gitlab #280)

* 78 [bug] godfryd

    Fixed crashes when empty requests were sent to ReST API endpoints
    for users and machines.
    (Gitlab #310, #311, #312)

Stork 0.9.0 released on 2020-07-01.

* 77 [bug] matthijs

    BIND 9 process collector would not be created if named process was
    started after Stork Agent.
    (Gitlab #325)

* 76 [func] marcin

    Pool utilization in the Stork dashboard is shown with a progress bar.
    (Gitlab #235)

* 75 [bug] matthijs

    Bind exporter did not unregister all Prometheus collectors on
    shutdown.
    (Gitlab #326)

* 74 [bug] marcin

    Fixed a security problem whereby an unlogged user had access to some
    restricted pages. If the unlogged user tries to access a restricted
    page, the user is redirected to the login page. If the user tries
    to access a page without proper privileges, the HTTP 403 page is
    displayed.
    (Gitlab #119)

* 73 [func] marcin

    Monitor communication issues between Stork and the applications.
    If there is a communication problem with any app it is highlighted
    via appropriate icon and a text that describes the problem. The
    server logs were adjusted to indicate if the communication issue
    is new or has been occuring for a longer period of time.
    (Gitlab #305)

* 72 [func] tomek

    Implemented version reporting in agent and server.
    (Gitlab #265)

Stork 0.8.0 released on 2020-06-10.

* 71 [bug] godfryd

    Prevent Stork Agent crashes encountered when unknown statistics
    was returned by Kea.
    (Gitlab #316)

* 70 [func] matthijs

    Implementated Bind exporter and embedded it in Stork Agent.
    It is based on bind_exporter:
    https://github.com/prometheus-community/bind_exporter
    (Gitlab #218)

* 69 [func] godfryd

    Implemented basic events mechanism. The events pertaining to
    machines, apps, daemons, subnets and other entities are displayed
    on the dashboard page. The server-sent events (SSE) mechanism is
    used by the browser to refresh the list of events.
    (Gitlab #275)

* 68 [func] marcin

    Display last failure detected by High Availability for a daemon.
    (Gitlab #308)

* 67 [func] marcin

    Hostname reservations are now fetched from Kea servers and displayed
    in the UI. It is also possible to filter hosts by hostname
    reservations.
    (Gitlab #303)

* 66 [bug] marcin

    Corrected a bug which caused presenting duplicated subnets when
    the subnets where filtered by text. This issue occurred when
    multiple pools belonging to a subnet were matched by the
    filtering text.
    (Gitlab #245)

* 65 [func] marcin

    Extended High Availability information is displayed for Kea
    versions 1.7.8 and later.
    (Gitlab #276)

* 64 [func] godfryd

    Changed the syntax for search expressions (`is:<flags>` and
    `not:<flag>`). E.g. `is:global` should be used instead of just
    `global`.
    (Gitlab #267)

* 63 [func] tmark

    Added --listen-prometheus-only and --listen-stork-only command line
    flags to stork-agent.
    (Gitlab #213)

Stork 0.7.0 released on 2020-05-08.

* 62 [func] marcin

    Global host reservations in Kea are shown in the UI.
    (Gitlab #263)

* 61 [func] godfryd

    Implemented global search. It allows for looking across different
    entity types.
    (Gitlab #256)

* 60 [func] marcin

    HA state is presented in the dashboard.
    (Gitlab #251)

* 59 [func] marcin

    The list of hosts now includes a tag indicating if the host
    has been specified in the Kea configuration file or a host
    database. In addition, a bug has been fixed which caused some
    hosts to be associated with more then one Kea app, even when
    only one of them actually had them configured.
    (Gitlab #246)

* 58 [func] godfryd

    Improved presenting Kea daemons on Kea app page. There have
    been added links to subnet, shared network and host reservations
    pages with filtering set to given app id.
    (Gitlab #241)

* 57 [bug] marcin

    Fixed a bug in the HA service detection when new Kea app was
    being added. The visible side effect of this bug was the lack
    of the link to the remote server app in the HA status view
    in the UI.
    (Gitlab #240)

* 56 [func] godfryd

    Added links to Grafana. Added web page for managing global
    settings.
    (Gitlab #231)

* 55 [bug] godfryd

    Fixed starting Stork server: now if password to database
    is set to empty it does not ask for password in terminal.
    It asks only when the STORK_DATABASE_PASSWORD environment
    variable does not exist.
    (Gitlab #203)

* 54 [func] marcin

    Improved Kea High Availability status monitoring. The status is
    cached in the database and thus it is available even if the
    HA partners are offline. The presented status now includes
    connectivity status between Stork and the Kea servers, the
    time of the last failover event and others.
    (Gitlab #226)

* 53 [func] godfryd

    Added a dashboard presenting DHCP and DNS overview.
    (Gitlab #226)

* 52 [func] godfryd

    Added links to BIND 9 manual and Kea manual in Help menu.
    (Gitlab #221)

* 51 [bug] matthijs

    Added querying named stats from Bind 9 apps periodically.
    (Gitlab #211)

Stork 0.6.0 released on 2020-04-03.

* 50 [bug] marcin

    Corrected a bug which caused unexpected deletion of the
    host reservations fetched from the Kea configuration
    files.
    (Gitlab #225)

* 49 [func] matthijs

    Updated Prometheus & Grafana in the demo installation with BIND 9.

    Implemented BIND 9 exporter in Go and embedded it in Stork
    Agent for showing Cache Hit Ratio.

    Implemented DNS traffic simulator as web app for the demo
    installation. Internally it runs a single query with dig, or
    starts flamethrower (a DNS performance tool) for selected server
    with indicated parameters.
    (Gitlab #10)

* 48 [doc] marcin, sgoldlust

    Documented the use of Host Reservations in Stork ARM.
    (Gitlab #223)

* 47 [func] marcin

    Stork server periodically fetches host reservations from the Kea
    instances having host_cmds hooks library loaded.
    (Gitlab #214)

* 46 [func] marcin

    Host reservations are listed and the UI. It is possible to filter
    reservations by reserved IP address or host identifier value.
    (Gitlab #210)

* 45 [func] matthijs

    Retrieve some cache statistics from named and show Cache Hit
    Ratio on the dashboard.
    (Gitlab #64)

* 44 [func] godfryd

    Added possibility to run Stork server without Nginx or Apache,
    ie. static files can be served by Stork server. Still it is
    possible to run Stork server behind Nginx or Apache which
    will do reverse proxy or serve static files.
    (Gitlab #200)

* 43 [func] marcin

    Implemented data model for IP reservations and detection of IP
    reservations specified within a Kea configuration file. Detected
    reservations are not yet used in the UI.
    (Gitlab #188, #206)

* 42 [func] godfryd

    Prepared scripts for building native RPM and deb packages
    with Stork server and Stork agent (total 4 packages).
    They are prepared for Ubuntu 18.04 and CentOS 8.
    (Gitlab #187)

* 41 [func] godfryd

    Added settings in Stork. They are stored in database, in setting
    table. No UI for settings yet.
    (Gitlab #169)

* 40 [func] godfryd

    Exposed access to API docs and ARM docs in new Help menu.
    (Gitlab #199)

* 39 [func] matthijs

    Update the data model such that applications can have multiple
    access points.  Parse named.conf to detect both "control"
    and "statistics" access point.
    (Gitlab #170)

Stork 0.5.0 released on 2020-03-06.

* 38 [doc] tomek

    Updated Stork ARM with regards to networks view, installation
    instructions and Java, Docker dependencies.
    (Gitlab #163, #183)

* 37 [bug] marcin

    Improved shared network detection mechanism to take into account
    the family of the subnets belonging to the shared network. This
    prevents the issue whereby two IPv4 and IPv6 subnets belonging
    to separate shared networks having the same name would be shown
    as belonging to the same shared network in the UI.
    (Gitlab #180)

* 36 [func] godfryd

    Added presenting IP addresses utilization within subnets and
    subnet statistics, e.g. a number of assigned addresses, in the UI
    (subnets and shared networks pages). Statistics are fetched
    from the monitored Kea apps periodically and can be manually
    refreshed in the UI.
    (Gitlab #178, #185)

* 35 [func] marcin

    Corrected a bug in the Stork server which caused failures when
    parsing prefix delegation pools from the Kea configurations.
    The Server subsequently refused to monitor the Kea apps including
    prefix delegation pools.
    (Gitlab #179)

* 34 [func] godfryd

    Added support for Prometheus & Grafana in the demo installation.
    Added preconfigured Prometheus & Grafana containers to
    docker-compose. Added Kea and BIND 9 Prometheus exporters.

    Implementated Kea exporter in Go and embedded it in Stork Agent.
    It is based on kea_exporter in python:
    https://github.com/mweinelt/kea-exporter

    Implemented DHCP simulator as web app for the demo installation.
    Internally it starts perfdhcp for selected subnet with indicated
    parameters.
    (Gitlab #167)

* 33 [func] marcin

    New data model is now used by the server to hold the information
    about the subnets and shared networks. There is no visible change
    to the UI yet. This change mostly affects how the data is stored
    in the database.
    (Gitlab #172)

* 32 [func] marcin

    Created data model for shared networks, subnets and pools and
    implemented mechanism to match configurations of Kea apps with
    these structures in the database. This mechanism is not yet used
    by the server when adding new apps via the UI.
    (Gitlab #165)

* 31 [func] godfryd

    Added querying lease stats from Kea apps periodically.
    Stats are not yet presented in the UI.
    (Gitlab #166)

* 30 [func] marcin

    Created data model for services and implemented a mechanism to
    to automatically associate a new Kea application with a High
    Availability service when the application is configured to use
    High Availability. This mechanism is not yet used by the server
    when the Kea application is added via the UI. The usage of
    this mechanism will be added in the future tickets.
    (Gitlab #137)

* 29 [func] godfryd

    Added initial support for DHCP shared networks. They are presented
    on dedicated page. Subnets page now is also presenting subnets
    that belong to shared networks.
    (Gitlab #151)

Stork 0.4.0 released on 2020-02-05.

* 28 [doc] tomek

    Subnets inspection is now documented.
    (Gitlab #149)

* 27 [func] matthijs

    Show more status information for named: up time, last reloaded,
    number of zones.
    (Gitlab #140)

* 26 [func] godfryd

    Added initial support for DHCP subnets. They are presented
    on dedicated page and on apps' pages. For now only these subnets
    are listed which do not belong to shared networks.
    (Gitlab #47)

* 25 [func] matthijs

    Improve getting configuration of the BIND 9 application.
    Stork now retrieves the control address and port from
    named.conf, as well as the rndc key, and uses this to interact
    with the named daemon.
    (Gitlab #130)

* 24 [bug] godfryd

    Apps are now deleted while the machine is being deleted.
    (Gitlab #123)

Stork 0.3.0 released on 2020-01-10.

* 23 [func] godfryd

    Added presenting number of all and misbehaving applications
    on the dashboard page. If there are no applications added yet,
    the dashboard redirects to the list of connected machines.
    (Gitlab #120)

* 22 [doc] marcin

    Updated Stork ARM. Added documentation of the High Availability
    status monitoring with Kea. Added new sections describing
    applications management.
    (Gitlab #122)

* 21 [func] godfryd

    Added new Rake tasks to build and start two containers
    with Kea instances running as High Availability partners.
    (Gitlab #126)

* 20 [func] matthijs

    Add BIND 9 application to Stork.  Detects running BIND 9
    application by looking for named process.  Uses rndc to retrieve
    version information.
    (Gitlab #106)

* 19 [func] marcin

    Kea High Availability status is presented on the Kea application
    page.
    (Gitlab #110)

* 18 [func] marcin

    Logged user can now change his/her password. Also, users can be
    associated with one of the two default permission groups: super-admin
    and admin. The former can manage users' accounts. The latter is not
    allowed to manage other users' accounts.
    (Gitlab #97)

* 17 [func] marcin

    Implemented a mechanism by which it is possible to send a command
    from the Stork server to Kea via Stork Agent and Kea Control
    Agent.
    (Gitlab #109)

Stork 0.2.0 released on 2019-12-04.

* 16 [bug] marcin

    Fixed an issue with closing a tab on the user management page.
    (Gitlab #100)

* 15 [doc] tomek

    Users and machines management is now documented in the Stork ARM.
    (Gitlab #99)

* 14 [doc] sgoldlust

    Introduced new Stork logo in the documentation.
    (Gitlab #95)

* 13 [build] tomek

    Extended the build system to be able to run on MacOS. Also updated
    installation instructions regarding how to build and run Stork
    natively.
    (Gitlab #87)

* 12 [func] marcin

    Enabled creation and editing of Stork user accounts in the UI.
    (Gitlab #25)

* 11 [func] marcin

    Stork server automatically migrates the database schema to the latest
    version upon startup.
    (Gitlab #33)

Stork 0.1.0 released on 2019-11-06.

* 10 [doc] marcin

    Updated ARM with a description how to sign in to the system using the
    default administrator account.
    (Gitlab #84)

* 9 [doc] tomek

    Initial ARM version added.
    (Gitlab #27)

* 8 [func] marcin

    Enabled sign-in/sign-out mechanism with HTTP sessions based on
    cookies. The default admin account has been created with default
    credentials.
    (Gitlab #22)

* 7 [func] godfryd

    Added initial implementation of the page which allows for adding new
    machines and listing them. The missing part of this implementation is
    the actual storage of the machines in the database. In addition, the
    agent has been extended to return a state of the machine.
    (Gitlab #23)

* 6 [func] godfryd

    Added initial implementation of Stork Agent. Implemented basic
    communication between Stork Agent and Stork Server using gRPC
    (Server initiates connection to Agent).
    (Gitlab #26)

* 5 [func] marcin

    Added stork-db-migrate tool to be used for migrating the database
    schema between versions and returning the current schema version
    number. Also, added basic schema with SQL tables holding system
    users and session information.
    (Gitlab #20)

* 4 [doc] tomek

    Added several text files: AUTHORS (lists project authors and
    contributors), ChangeLog.md (contains all new user visible changes)
    and CONTRIBUTING.md (Contributor's guide, explains how to get your
    patches accepted in Stork project in a seamless and easy way.
    (Gitlab #17)

* 3 [func] godfryd

   Added Swagger-based API for defining ReST API to Stork server.
   Added initial Web UI based on Angular and PrimeNG. Added Rakefile
   for building whole solution. Removed gin-gonic dependency.
   (Gitlab #19)

* 2 [build] godfryd

   Added initial framework for backend, using go and gin-gonic.
   (Gitlab #missing)

* 1 [func] franek

   Added initial proposal for Grafana dashboard.
   (Gitlab #6)


For complete code revision history, see
	http://gitlab.isc.org/isc-projects/stork

LEGEND
* [bug]   General bug fix.  This is generally a backward compatible change,
          unless it's deemed to be impossible or very hard to keep
	      compatibility to fix the bug.
* [build] Compilation and installation infrastructure change.
* [doc]   Update to documentation. This shouldn't change run time behavior.
* [func]  new feature.  In some cases this may be a backward incompatible
	      change, which would require a bump of major version.
* [sec]   Security hole fix. This is no different than a general bug
          fix except that it will be handled as confidential and will cause
 	      security patch releases.
* [perf]  Performance related change.
* [ui]    User Interface change.

*: Backward incompatible or operational change.<|MERGE_RESOLUTION|>--- conflicted
+++ resolved
@@ -1,4 +1,8 @@
-<<<<<<< HEAD
+* 143 [bug] ymartin-ovh
+
+    Fixed honoring the listen-only flags in Stork Agent.
+    (Gitlab #536)
+
 * 142 [func] marcin
 
     Updated Stork demo to expose new features: leases search,
@@ -10,12 +14,6 @@
     Updated Stork demo to expose new features: leases search,
     Kea database backends and files locations.
     (Gitlab #542)
-=======
-* 141 [bug] ymartin-ovh
-
-    Fixed honoring the listen-only flags in Stork Agent.
-    (Gitlab #536)
->>>>>>> e7895b4a
 
 Stork 0.17.0 released on 2021-05-07.
 
